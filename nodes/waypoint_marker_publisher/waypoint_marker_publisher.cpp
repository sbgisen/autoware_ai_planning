/*
 *  Copyright (c) 2015, Nagoya University
 *  All rights reserved.
 *
 *  Redistribution and use in source and binary forms, with or without
 *  modification, are permitted provided that the following conditions are met:
 *
 *  * Redistributions of source code must retain the above copyright notice, this
 *    list of conditions and the following disclaimer.
 *
 *  * Redistributions in binary form must reproduce the above copyright notice,
 *    this list of conditions and the following disclaimer in the documentation
 *    and/or other materials provided with the distribution.
 *
 *  * Neither the name of Autoware nor the names of its
 *    contributors may be used to endorse or promote products derived from
 *    this software without specific prior written permission.
 *
 *  THIS SOFTWARE IS PROVIDED BY THE COPYRIGHT HOLDERS AND CONTRIBUTORS "AS IS"
 *  AND ANY EXPRESS OR IMPLIED WARRANTIES, INCLUDING, BUT NOT LIMITED TO, THE
 *  IMPLIED WARRANTIES OF MERCHANTABILITY AND FITNESS FOR A PARTICULAR PURPOSE ARE
 *  DISCLAIMED. IN NO EVENT SHALL THE COPYRIGHT HOLDER OR CONTRIBUTORS BE LIABLE
 *  FOR ANY DIRECT, INDIRECT, INCIDENTAL, SPECIAL, EXEMPLARY, OR CONSEQUENTIAL
 *  DAMAGES (INCLUDING, BUT NOT LIMITED TO, PROCUREMENT OF SUBSTITUTE GOODS OR
 *  SERVICES; LOSS OF USE, DATA, OR PROFITS; OR BUSINESS INTERRUPTION) HOWEVER
 *  CAUSED AND ON ANY THEORY OF LIABILITY, WHETHER IN CONTRACT, STRICT LIABILITY,
 *  OR TORT (INCLUDING NEGLIGENCE OR OTHERWISE) ARISING IN ANY WAY OUT OF THE USE
 *  OF THIS SOFTWARE, EVEN IF ADVISED OF THE POSSIBILITY OF SUCH DAMAGE.
*/

#include <ros/ros.h>
#include <ros/console.h>
#include <visualization_msgs/MarkerArray.h>
#include <std_msgs/Int32.h>
#include <tf/transform_datatypes.h>

#include <iostream>
#include <vector>
#include <string>

#include "waypoint_follower/LaneArray.h"
#include "waypoint_follower/libwaypoint_follower.h"
#include "runtime_manager/traffic_light.h"

static ros::Publisher g_lane_mark_pub;

static constexpr int32_t TRAFFIC_LIGHT_RED = 0;
static constexpr int32_t TRAFFIC_LIGHT_GREEN = 1;
static constexpr int32_t TRAFFIC_LIGHT_UNKNOWN = 2;

static std_msgs::ColorRGBA _initial_color;
static std_msgs::ColorRGBA _global_color;
static std_msgs::ColorRGBA g_local_color;
static const double g_global_alpha = 0.2;
static const double g_local_alpha = 1.0;
static int _closest_waypoint = -1;
static visualization_msgs::MarkerArray g_global_marker_array;
static visualization_msgs::MarkerArray g_local_waypoints_marker_array;

static void publishMarker()
{
  visualization_msgs::MarkerArray marker_array;

  //insert global marker
  marker_array.markers.insert(marker_array.markers.end(), g_global_marker_array.markers.begin(),
      g_global_marker_array.markers.end());

  //insert local marker
  marker_array.markers.insert(marker_array.markers.end(), g_local_waypoints_marker_array.markers.begin(),
      g_local_waypoints_marker_array.markers.end());

  g_lane_mark_pub.publish(marker_array);
}

void createGlobalLaneArrayVelocityMarker(const waypoint_follower::LaneArray &lane_waypoints_array)
{
  visualization_msgs::MarkerArray tmp_marker_array;
  // display by markers the velocity of each waypoint.
  visualization_msgs::Marker velocity_marker;
  velocity_marker.header.frame_id = "map";
  velocity_marker.header.stamp = ros::Time();
  velocity_marker.type = visualization_msgs::Marker::TEXT_VIEW_FACING;
  velocity_marker.action = visualization_msgs::Marker::ADD;
  velocity_marker.scale.z = 0.4;
  velocity_marker.color.a = 1.0;
  velocity_marker.color.r = 1;
  velocity_marker.color.g = 1;
  velocity_marker.color.b = 1;
  velocity_marker.frame_locked = true;

  int count = 1;
  for (auto lane : lane_waypoints_array.lanes)
  {
    velocity_marker.ns = "global_velocity_lane_" + std::to_string(count);
    for (int i = 0; i < static_cast<int>(lane.waypoints.size()); i++)
    {
      //std::cout << _waypoints[i].GetX() << " " << _waypoints[i].GetY() << " " << _waypoints[i].GetZ() << " " << _waypoints[i].GetVelocity_kmh() << std::endl;
      velocity_marker.id = i;
      double yaw = 0;
      if (i == static_cast<int>(lane.waypoints.size()) - 1)
      {
        yaw = atan2(lane.waypoints[i - 1].pose.pose.position.y - lane.waypoints[i].pose.pose.position.y,
            lane.waypoints[i - 1].pose.pose.position.x - lane.waypoints[i].pose.pose.position.x);
        yaw -= M_PI;
      }
      else
        yaw = atan2(lane.waypoints[i + 1].pose.pose.position.y - lane.waypoints[i].pose.pose.position.y,
            lane.waypoints[i + 1].pose.pose.position.x - lane.waypoints[i].pose.pose.position.x);

      geometry_msgs::Pose waypoint_pose;
      waypoint_pose.position = lane.waypoints[i].pose.pose.position;
      waypoint_pose.orientation = tf::createQuaternionMsgFromYaw(yaw);

      geometry_msgs::Point relative_p;
      relative_p.y = 0.5;
      velocity_marker.pose.position = calcAbsoluteCoordinate(relative_p, waypoint_pose);
      velocity_marker.pose.position.z += 0.2;

      // double to string
      std::string vel = std::to_string(mps2kmph(lane.waypoints[i].twist.twist.linear.x));
      velocity_marker.text = vel.erase(vel.find_first_of(".") + 2);

      tmp_marker_array.markers.push_back(velocity_marker);
    }
    count++;
  }

  g_global_marker_array.markers.insert(g_global_marker_array.markers.end(), tmp_marker_array.markers.begin(),
      tmp_marker_array.markers.end());
}

void createLocalWaypointVelocityMarker(std_msgs::ColorRGBA color, int closest_waypoint,
    const waypoint_follower::lane &lane_waypoint)
{

  // display by markers the velocity of each waypoint.
  visualization_msgs::Marker velocity;
  velocity.header.frame_id = "map";
  velocity.header.stamp = ros::Time();
  velocity.ns = "local_waypoint_velocity";
  velocity.type = visualization_msgs::Marker::TEXT_VIEW_FACING;
  velocity.action = visualization_msgs::Marker::ADD;
  velocity.scale.z = 0.4;
  velocity.color = color;
  velocity.frame_locked = true;

  for (int i = 0; i < static_cast<int>(lane_waypoint.waypoints.size()); i++)
  {
    velocity.id = i;
<<<<<<< HEAD
    /*double yaw = 0;
    if(i == static_cast<int>(lane_waypoint.waypoints.size()) -1){
      yaw = atan2(lane_waypoint.waypoints[i -1].pose.pose.position.y - lane_waypoint.waypoints[i].pose.pose.position.y,
          lane_waypoint.waypoints[i -1].pose.pose.position.x - lane_waypoint.waypoints[i].pose.pose.position.x);
=======
    double yaw = 0;
    if (i == static_cast<int>(lane_waypoint.waypoints.size()) - 1)
    {
      yaw = atan2(lane_waypoint.waypoints[i - 1].pose.pose.position.y - lane_waypoint.waypoints[i].pose.pose.position.y,
          lane_waypoint.waypoints[i - 1].pose.pose.position.x - lane_waypoint.waypoints[i].pose.pose.position.x);
>>>>>>> cd5bacae
      yaw -= M_PI;
    }
    else
      yaw = atan2(lane_waypoint.waypoints[i + 1].pose.pose.position.y - lane_waypoint.waypoints[i].pose.pose.position.y,
          lane_waypoint.waypoints[i + 1].pose.pose.position.x - lane_waypoint.waypoints[i].pose.pose.position.x);
    */
    geometry_msgs::Pose waypoint_pose;
    waypoint_pose.position = lane_waypoint.waypoints[i].pose.pose.position;
    //waypoint_pose.orientation = tf::createQuaternionMsgFromYaw(yaw);
    waypoint_pose.orientation = lane_waypoint.waypoints[i].pose.pose.orientation;

    geometry_msgs::Point relative_p;
<<<<<<< HEAD
    relative_p.y = 0.65;
    velocity.pose.position = calcAbsoluteCoordinate(relative_p,waypoint_pose);
    velocity.pose.position.z += 0.2;

    // double to string
    std::ostringstream oss;
   // oss << std::fixed << std::setprecision(2) << mps2kmph(lane_waypoint.waypoints[i].twist.twist.linear.x) << " km/h";
    oss << std::fixed << std::setprecision(1) << mps2kmph(lane_waypoint.waypoints[i].twist.twist.linear.x) ;
    velocity.text = oss.str();

    //C++11 version
    //std::string velocity = std::to_string(test_pose.velocity_kmh);
    //velocity.erase(velocity.find_first_of(".") + 3);
    //std::string kmh = " km/h";
    //std::string text = velocity + kmh;
    //marker.text = text;

    marker_array->markers.push_back(velocity);
  }
}

void createLocalWaypointVelocityMarker(std_msgs::ColorRGBA color , int closest_waypoint,const waypoint_follower::lane &lane_waypoint, visualization_msgs::MarkerArray *marker_array)
{

  // display by markers the velocity of each waypoint.
  visualization_msgs::Marker velocity;
  velocity.header.frame_id = "map";
  velocity.header.stamp = ros::Time();
  velocity.ns = "local_waypoint_velocity";
  velocity.type = visualization_msgs::Marker::TEXT_VIEW_FACING;
  velocity.action = visualization_msgs::Marker::ADD;
  velocity.scale.z = 0.4;
  velocity.color = color;
  velocity.frame_locked = true;

  for (int i = 0; i < static_cast<int>(lane_waypoint.waypoints.size()); i++)
  {
    velocity.id = closest_waypoint+i;
    /*double yaw = 0;
        if(i == static_cast<int>(lane_waypoint.waypoints.size()) -1){
          yaw = atan2(lane_waypoint.waypoints[i -1].pose.pose.position.y - lane_waypoint.waypoints[i].pose.pose.position.y,
              lane_waypoint.waypoints[i -1].pose.pose.position.x - lane_waypoint.waypoints[i].pose.pose.position.x);
          yaw -= M_PI;
        }
        else
          yaw = atan2(lane_waypoint.waypoints[i + 1].pose.pose.position.y - lane_waypoint.waypoints[i].pose.pose.position.y,
              lane_waypoint.waypoints[i + 1].pose.pose.position.x - lane_waypoint.waypoints[i].pose.pose.position.x);
*/
        geometry_msgs::Pose waypoint_pose;
        waypoint_pose.position = lane_waypoint.waypoints[i].pose.pose.position;
       // waypoint_pose.orientation = tf::createQuaternionMsgFromYaw(yaw);
        waypoint_pose.orientation = lane_waypoint.waypoints[i].pose.pose.orientation;

        geometry_msgs::Point relative_p;
        relative_p.y = - 0.65;
        velocity.pose.position = calcAbsoluteCoordinate(relative_p,waypoint_pose);
=======
    relative_p.y = -0.65;
    velocity.pose.position = calcAbsoluteCoordinate(relative_p, waypoint_pose);
>>>>>>> cd5bacae
    velocity.pose.position.z += 0.2;

    // double to string
    std::ostringstream oss;
    // oss << std::fixed << std::setprecision(2) << mps2kmph(lane_waypoint.waypoints[i].twist.twist.linear.x) << " km/h";
    oss << std::fixed << std::setprecision(1) << mps2kmph(lane_waypoint.waypoints[i].twist.twist.linear.x);
    velocity.text = oss.str();

    //C++11 version
    //std::string velocity = std::to_string(test_pose.velocity_kmh);
    //velocity.erase(velocity.find_first_of(".") + 3);
    //std::string kmh = " km/h";
    //std::string text = velocity + kmh;
    //marker.text = text;

    g_local_waypoints_marker_array.markers.push_back(velocity);
  }

}

void createGlobalLaneArrayMarker(std_msgs::ColorRGBA color, const waypoint_follower::LaneArray &lane_waypoints_array)
{
  visualization_msgs::Marker lane_waypoint_marker;
  lane_waypoint_marker.header.frame_id = "map";
  lane_waypoint_marker.header.stamp = ros::Time();
  lane_waypoint_marker.ns = "global_lane_array_marker";
  lane_waypoint_marker.type = visualization_msgs::Marker::LINE_STRIP;
  lane_waypoint_marker.action = visualization_msgs::Marker::ADD;
  lane_waypoint_marker.scale.x = 1.0;
  lane_waypoint_marker.color = color;
  lane_waypoint_marker.frame_locked = true;

  int count = 0;
  for (auto lane : lane_waypoints_array.lanes)
  {
    lane_waypoint_marker.points.clear();
    lane_waypoint_marker.id = count;

    for (auto el : lane.waypoints)
    {
      geometry_msgs::Point point;
      point = el.pose.pose.position;
      lane_waypoint_marker.points.push_back(point);
    }
    g_global_marker_array.markers.push_back(lane_waypoint_marker);
    count++;
  }

}

void createLocalPathMarker(std_msgs::ColorRGBA color, const waypoint_follower::lane &lane_waypoint)
{
  visualization_msgs::Marker lane_waypoint_marker;
  lane_waypoint_marker.header.frame_id = "map";
  lane_waypoint_marker.header.stamp = ros::Time();
  lane_waypoint_marker.ns = "local_path_marker";
  lane_waypoint_marker.id = 0;
  lane_waypoint_marker.type = visualization_msgs::Marker::LINE_STRIP;
  lane_waypoint_marker.action = visualization_msgs::Marker::ADD;
  lane_waypoint_marker.scale.x = 0.2;
  lane_waypoint_marker.color = color;
  lane_waypoint_marker.frame_locked = true;

  for (unsigned int i = 0; i < lane_waypoint.waypoints.size(); i++)
  {
    geometry_msgs::Point point;
    point = lane_waypoint.waypoints[i].pose.pose.position;
    lane_waypoint_marker.points.push_back(point);

  }
  g_local_waypoints_marker_array.markers.push_back(lane_waypoint_marker);
}

static void laneArrayCallback(const waypoint_follower::LaneArrayConstPtr &msg)
{
  g_global_marker_array.markers.clear();
  createGlobalLaneArrayVelocityMarker(*msg);
  createGlobalLaneArrayMarker(_global_color, *msg);
  publishMarker();
}

static void lightCallback(const runtime_manager::traffic_lightConstPtr& msg)
{
  std_msgs::ColorRGBA global_color;
  global_color.a = g_global_alpha;

  std_msgs::ColorRGBA local_color;
  local_color.a = g_local_alpha;

  switch (msg->traffic_light)
  {
    case TRAFFIC_LIGHT_RED:
      global_color.r = 1.0;
      _global_color = global_color;
      local_color.r = 1.0;
      g_local_color = local_color;
      break;
    case TRAFFIC_LIGHT_GREEN:
      global_color.g = 1.0;
      _global_color = global_color;
      local_color.g = 1.0;
      g_local_color = local_color;
      break;
    case TRAFFIC_LIGHT_UNKNOWN:
      _global_color = _initial_color;
      g_local_color = _initial_color;
      break;
    default:
      ROS_ERROR("unknown traffic_light");
      return;
  }
}

static void temporalCallback(const waypoint_follower::laneConstPtr &msg)
{
  g_local_waypoints_marker_array.markers.clear();
  if (_closest_waypoint != -1)
    createLocalWaypointVelocityMarker(g_local_color, _closest_waypoint, *msg);
  createLocalPathMarker(g_local_color, *msg);
  publishMarker();

}

static void closestCallback(const std_msgs::Int32ConstPtr &msg)
{
  _closest_waypoint = msg->data;
}

int main(int argc, char **argv)
{
  ros::init(argc, argv, "waypoints_marker_publisher");
  ros::NodeHandle nh;
  ros::NodeHandle private_nh("~");

  //subscribe traffic light
  ros::Subscriber light_sub = nh.subscribe("traffic_light", 10, lightCallback);

  //subscribe global waypoints
  ros::Subscriber lane_array_sub = nh.subscribe("lane_waypoints_array", 10, laneArrayCallback);
  ros::Subscriber traffic_array_sub = nh.subscribe("traffic_waypoints_array", 10, laneArrayCallback);

  //subscribe local waypoints
  ros::Subscriber temporal_sub = nh.subscribe("temporal_waypoints", 10, temporalCallback);
  ros::Subscriber closest_sub = nh.subscribe("closest_waypoint", 10, closestCallback);

  g_lane_mark_pub = nh.advertise<visualization_msgs::MarkerArray>("lane_waypoint_mark", 10, true);

  //initialize path color
  _initial_color.b = 1.0;
  _initial_color.g = 0.7;
  _global_color = _initial_color;
  _global_color.a = g_global_alpha;
  g_local_color = _initial_color;
  g_local_color.a = g_local_alpha;

  ros::spin();

}<|MERGE_RESOLUTION|>--- conflicted
+++ resolved
@@ -147,91 +147,24 @@
   for (int i = 0; i < static_cast<int>(lane_waypoint.waypoints.size()); i++)
   {
     velocity.id = i;
-<<<<<<< HEAD
-    /*double yaw = 0;
-    if(i == static_cast<int>(lane_waypoint.waypoints.size()) -1){
-      yaw = atan2(lane_waypoint.waypoints[i -1].pose.pose.position.y - lane_waypoint.waypoints[i].pose.pose.position.y,
-          lane_waypoint.waypoints[i -1].pose.pose.position.x - lane_waypoint.waypoints[i].pose.pose.position.x);
-=======
     double yaw = 0;
     if (i == static_cast<int>(lane_waypoint.waypoints.size()) - 1)
     {
       yaw = atan2(lane_waypoint.waypoints[i - 1].pose.pose.position.y - lane_waypoint.waypoints[i].pose.pose.position.y,
           lane_waypoint.waypoints[i - 1].pose.pose.position.x - lane_waypoint.waypoints[i].pose.pose.position.x);
->>>>>>> cd5bacae
       yaw -= M_PI;
     }
     else
       yaw = atan2(lane_waypoint.waypoints[i + 1].pose.pose.position.y - lane_waypoint.waypoints[i].pose.pose.position.y,
           lane_waypoint.waypoints[i + 1].pose.pose.position.x - lane_waypoint.waypoints[i].pose.pose.position.x);
-    */
+
     geometry_msgs::Pose waypoint_pose;
     waypoint_pose.position = lane_waypoint.waypoints[i].pose.pose.position;
-    //waypoint_pose.orientation = tf::createQuaternionMsgFromYaw(yaw);
-    waypoint_pose.orientation = lane_waypoint.waypoints[i].pose.pose.orientation;
+    waypoint_pose.orientation = tf::createQuaternionMsgFromYaw(yaw);
 
     geometry_msgs::Point relative_p;
-<<<<<<< HEAD
-    relative_p.y = 0.65;
-    velocity.pose.position = calcAbsoluteCoordinate(relative_p,waypoint_pose);
-    velocity.pose.position.z += 0.2;
-
-    // double to string
-    std::ostringstream oss;
-   // oss << std::fixed << std::setprecision(2) << mps2kmph(lane_waypoint.waypoints[i].twist.twist.linear.x) << " km/h";
-    oss << std::fixed << std::setprecision(1) << mps2kmph(lane_waypoint.waypoints[i].twist.twist.linear.x) ;
-    velocity.text = oss.str();
-
-    //C++11 version
-    //std::string velocity = std::to_string(test_pose.velocity_kmh);
-    //velocity.erase(velocity.find_first_of(".") + 3);
-    //std::string kmh = " km/h";
-    //std::string text = velocity + kmh;
-    //marker.text = text;
-
-    marker_array->markers.push_back(velocity);
-  }
-}
-
-void createLocalWaypointVelocityMarker(std_msgs::ColorRGBA color , int closest_waypoint,const waypoint_follower::lane &lane_waypoint, visualization_msgs::MarkerArray *marker_array)
-{
-
-  // display by markers the velocity of each waypoint.
-  visualization_msgs::Marker velocity;
-  velocity.header.frame_id = "map";
-  velocity.header.stamp = ros::Time();
-  velocity.ns = "local_waypoint_velocity";
-  velocity.type = visualization_msgs::Marker::TEXT_VIEW_FACING;
-  velocity.action = visualization_msgs::Marker::ADD;
-  velocity.scale.z = 0.4;
-  velocity.color = color;
-  velocity.frame_locked = true;
-
-  for (int i = 0; i < static_cast<int>(lane_waypoint.waypoints.size()); i++)
-  {
-    velocity.id = closest_waypoint+i;
-    /*double yaw = 0;
-        if(i == static_cast<int>(lane_waypoint.waypoints.size()) -1){
-          yaw = atan2(lane_waypoint.waypoints[i -1].pose.pose.position.y - lane_waypoint.waypoints[i].pose.pose.position.y,
-              lane_waypoint.waypoints[i -1].pose.pose.position.x - lane_waypoint.waypoints[i].pose.pose.position.x);
-          yaw -= M_PI;
-        }
-        else
-          yaw = atan2(lane_waypoint.waypoints[i + 1].pose.pose.position.y - lane_waypoint.waypoints[i].pose.pose.position.y,
-              lane_waypoint.waypoints[i + 1].pose.pose.position.x - lane_waypoint.waypoints[i].pose.pose.position.x);
-*/
-        geometry_msgs::Pose waypoint_pose;
-        waypoint_pose.position = lane_waypoint.waypoints[i].pose.pose.position;
-       // waypoint_pose.orientation = tf::createQuaternionMsgFromYaw(yaw);
-        waypoint_pose.orientation = lane_waypoint.waypoints[i].pose.pose.orientation;
-
-        geometry_msgs::Point relative_p;
-        relative_p.y = - 0.65;
-        velocity.pose.position = calcAbsoluteCoordinate(relative_p,waypoint_pose);
-=======
     relative_p.y = -0.65;
     velocity.pose.position = calcAbsoluteCoordinate(relative_p, waypoint_pose);
->>>>>>> cd5bacae
     velocity.pose.position.z += 0.2;
 
     // double to string
