--- conflicted
+++ resolved
@@ -5,11 +5,7 @@
   OUTPUT_VARIABLE ROS_VERSION
   OUTPUT_STRIP_TRAILING_WHITESPACE
 )
-<<<<<<< HEAD
-=======
 
-
->>>>>>> d5871f8d
 find_package(catkin REQUIRED COMPONENTS
   roscpp
   geometry_msgs
